--- conflicted
+++ resolved
@@ -1,23 +1,5 @@
 "use client";
 
-<<<<<<< HEAD
-import {
-  ArrowDownRight, ArrowUpRight, BarChart3, Car, Clock, Eye, EyeOff, Layers, Map, Maximize2,
-  Minimize2
-} from "lucide-react";
-import { ReactNode, useState } from "react";
-import { Button } from "@/components/ui/button";
-import { Card, CardContent } from "@/components/ui/card";
-import { Tabs, TabsContent, TabsList, TabsTrigger } from "@/components/ui/tabs";
-import MapControls from "./map-controls";
-import MultiChart from "./multi-chart";
-import NYCMap from "./nyc-map";
-import RevenueMetrics from "./revenue-metrics";
-import TimeSelector from "./time-selector";
-import TrafficFlowChart from "./traffic-flow-chart";
-import VanillaDataView from "./vanilla-data-view";
-import VehicleTypeDistribution from "./vehicle-type-distribution";
-=======
 import { useState } from "react";
 import { Card, CardContent } from "@/components/ui/card";
 import { Button } from "@/components/ui/button";
@@ -43,7 +25,6 @@
 import MultiChart from "./multi-chart";
 import { Tabs, TabsContent, TabsList, TabsTrigger } from "@/components/ui/tabs";
 import { ReactNode } from "react";
->>>>>>> cf498898
 
 // Define interfaces for component props
 interface MetricCardProps {
@@ -142,11 +123,9 @@
                   MTA Congestion Pricing
                 </h1>
               </div>
-<<<<<<< HEAD
               <div className="flex-1 flex justify-center">
-=======
-              <div className="flex items-center gap-4">
->>>>>>> cf498898
+
+
                 <Tabs
                   value={activeTab}
                   onValueChange={setActiveTab}
